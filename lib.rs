--- conflicted
+++ resolved
@@ -197,11 +197,7 @@
     /// use std::thread;
     /// use threadpool::ThreadPool;
     ///
-<<<<<<< HEAD
-    /// let pool = ThreadPool::new_with_name("worker".into(), 2);
-=======
-    /// let mut pool = ThreadPool::with_name("worker".into(), 2);
->>>>>>> 83644dab
+    /// let pool = ThreadPool::with_name("worker".into(), 2);
     /// for _ in 0..2 {
     ///     pool.execute(|| {
     ///         assert_eq!(
