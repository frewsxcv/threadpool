[package]

name = "threadpool"
version = "1.8.1"
authors = ["The Rust Project Developers", "Corey Farwell <coreyf@rwell.org>", "Stefan Schindler <dns2utf8@estada.ch>"]
license = "MIT/Apache-2.0"
readme = "README.md"
repository = "https://github.com/rust-threadpool/rust-threadpool"
homepage = "https://github.com/rust-threadpool/rust-threadpool"
documentation = "https://docs.rs/threadpool"
description = """
A thread pool for running a number of jobs on a fixed set of worker threads.
"""
keywords = ["threadpool", "thread", "pool", "threading", "parallelism"]
categories = ["concurrency", "os"]

include = [
    "**/*.rs",
    "Cargo.toml",
    "CHANGES.md",
    "LICENSE-APACHE",
    "LICENSE-MIT",
]

[dependencies]
<<<<<<< HEAD
num_cpus = "1.13"
=======
num_cpus = "1.6"
crossbeam-channel = "0.4"
>>>>>>> 23034ff1
<|MERGE_RESOLUTION|>--- conflicted
+++ resolved
@@ -23,9 +23,5 @@
 ]
 
 [dependencies]
-<<<<<<< HEAD
-num_cpus = "1.13"
-=======
-num_cpus = "1.6"
 crossbeam-channel = "0.4"
->>>>>>> 23034ff1
+num_cpus = "1.13"